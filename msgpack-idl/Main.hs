--- conflicted
+++ resolved
@@ -12,12 +12,9 @@
 import Language.MessagePack.IDL
 import qualified Language.MessagePack.IDL.CodeGen.Haskell as Haskell
 import qualified Language.MessagePack.IDL.CodeGen.Cpp as Cpp
-<<<<<<< HEAD
 import qualified Language.MessagePack.IDL.CodeGen.Ruby as Ruby
-=======
 import qualified Language.MessagePack.IDL.CodeGen.Java as Java
 import qualified Language.MessagePack.IDL.CodeGen.Php as Php
->>>>>>> d854281a
 
 import Paths_msgpack_idl
 
@@ -28,12 +25,10 @@
     , namespace :: String
     , pficommon :: Bool
     , filepath :: FilePath }
-<<<<<<< HEAD
   | Ruby
     { output_dir :: FilePath
     , modules :: String
     , filepath :: FilePath }
-=======
   | Java
     { output_dir :: FilePath
     , package :: String
@@ -43,7 +38,6 @@
     { output_dir :: FilePath
     , filepath :: FilePath
     }
->>>>>>> d854281a
   deriving (Show, Eq, Data, Typeable)
 
 main :: IO ()
@@ -55,12 +49,10 @@
                 , pficommon = False
                 , filepath = def &= argPos 0
                 }
-<<<<<<< HEAD
           , Ruby { output_dir = def
                  , modules = "MessagePack"
                  , filepath = def &= argPos 0
                  }
-=======
           , Java { output_dir = def
                  , package = "msgpack"
                  , filepath = def &= argPos 0
@@ -68,7 +60,6 @@
           , Php { output_dir = def
                 , filepath = def &= argPos 0
                 }
->>>>>>> d854281a
           ]
     &= help "MessagePack RPC IDL Compiler"
     &= summary ("mpidl " ++ showVersion version)
